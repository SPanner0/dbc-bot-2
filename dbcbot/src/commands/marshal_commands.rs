--- conflicted
+++ resolved
@@ -552,7 +552,6 @@
     let round = tournament.current_round + 1;
     let next_round_brackets = generate_next_round(with_winners, round)?;
     let new_brackets_count = next_round_brackets.len();
-<<<<<<< HEAD
     next_round_brackets.iter().for_each(|bracket| {
         ctx.data().database.create_match(
             bracket.tournament().unwrap(),
@@ -567,27 +566,6 @@
             );
         })
     });
-=======
-
-    for mut bracket in next_round_brackets {
-        ctx.data()
-            .database
-            .create_match(tournament_id, round, bracket.sequence_in_round)
-            .await?;
-
-        for _ in 0..bracket.match_players.len() {
-            ctx.data()
-                .database
-                .enter_match(
-                    &Match::generate_id(tournament_id, round, bracket.sequence_in_round),
-                    &bracket.match_players.pop().unwrap().discord_id, // Unwraping here is safe
-                    PlayerType::Player,
-                )
-                .await?;
-        }
-    }
-
->>>>>>> 7c541fb4
     ctx.data().database.next_round(tournament_id).await?;
     if ctx
         .confirmation(
@@ -661,18 +639,9 @@
             ))?
             .to_owned();
 
-<<<<<<< HEAD
-        let new_sequence = (old_bracket_1.sequence()? + 1) >> 1;
-        if new_sequence != (old_bracket_2.sequence()? + 1) >> 1 {
-            return Err(anyhow!("Error generating matches for the next round. Previous round matches do not match:\n\nMatch ID 1: {}\nMatch ID 2: {}", old_bracket_1.match_id, old_bracket_2.match_id));
-=======
-        // Equal to the previous bracket's sequence divided by two, rounded up.
-        let cur_sequence = (prev_bracket_1.sequence_in_round + 1) >> 1;
-
-        // Check if the second bracket has the same computed sequence.
-        if cur_sequence != (prev_bracket_2.sequence_in_round / 2) {
-            return Err(anyhow!("Error generating matches for the next round. Previous round matches do not have matching IDs:\n\nMatch ID 1: {}\nMatch ID 2: {}", prev_bracket_1.match_id, prev_bracket_2.match_id));
->>>>>>> 7c541fb4
+        let cur_sequence = (prev_bracket_1.sequence()? + 1) >> 1;
+        if cur_sequence != (prev_bracket_2.sequence()? + 1) >> 1 {
+            return Err(anyhow!("Error generating matches for the next round. Previous round matches do not match:\n\nMatch ID 1: {}\nMatch ID 2: {}", prev_bracket_1.match_id, prev_bracket_2.match_id));
         }
 
         next_round_brackets.push(Match::new(
